module github.com/google/zoekt

require (
	github.com/andygrunwald/go-gerrit v0.0.0-20191101112536-3f5e365ccf57
	github.com/codahale/hdrhistogram v0.0.0-20161010025455-3a0bb77429bd // indirect
	github.com/fsnotify/fsnotify v1.4.9
	github.com/gfleury/go-bitbucket-v1 v0.0.0-20200312180434-e5170e3280fb
	github.com/go-git/go-git/v5 v5.0.0
	github.com/gobwas/glob v0.2.3
	github.com/golang/protobuf v1.3.5 // indirect
	github.com/google/go-cmp v0.5.2
	github.com/google/go-github/v27 v27.0.6
	github.com/google/slothfs v0.0.0-20190417171004-6b42407d9230
	github.com/hashicorp/go-hclog v0.12.1 // indirect
	github.com/hashicorp/go-retryablehttp v0.6.4
	github.com/keegancsmith/rpc v1.1.0
	github.com/keegancsmith/tmpfriend v0.0.0-20180423180255-86e88902a513
	github.com/kylelemons/godebug v1.1.0
	github.com/mxk/go-flowrate v0.0.0-20140419014527-cca7078d478f
	github.com/opentracing/opentracing-go v1.2.0
	github.com/prometheus/client_golang v1.5.1
	github.com/prometheus/procfs v0.0.10 // indirect
	github.com/sourcegraph/go-ctags v0.0.0-20201109224903-0e02e034fdb1
	github.com/uber/jaeger-client-go v2.25.0+incompatible
	github.com/uber/jaeger-lib v2.2.0+incompatible
	github.com/xanzy/go-gitlab v0.28.0
	go.uber.org/automaxprocs v1.3.0
	golang.org/x/crypto v0.0.0-20200311171314-f7b00557c8c4 // indirect
	golang.org/x/net v0.0.0-20200301022130-244492dfa37a
	golang.org/x/oauth2 v0.0.0-20200107190931-bf48bf16ab8d
	golang.org/x/sync v0.0.0-20190911185100-cd5d95a43a6e
	google.golang.org/appengine v1.6.5 // indirect
<<<<<<< HEAD
)

go 1.13
=======
	gopkg.in/yaml.v2 v2.2.8 // indirect
	humungus.tedunangst.com/r/gerc v0.1.2
)
>>>>>>> 9b867fb6
<|MERGE_RESOLUTION|>--- conflicted
+++ resolved
@@ -30,12 +30,8 @@
 	golang.org/x/oauth2 v0.0.0-20200107190931-bf48bf16ab8d
 	golang.org/x/sync v0.0.0-20190911185100-cd5d95a43a6e
 	google.golang.org/appengine v1.6.5 // indirect
-<<<<<<< HEAD
-)
-
-go 1.13
-=======
 	gopkg.in/yaml.v2 v2.2.8 // indirect
 	humungus.tedunangst.com/r/gerc v0.1.2
 )
->>>>>>> 9b867fb6
+
+go 1.13