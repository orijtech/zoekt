// Copyright 2009 The Go Authors. All rights reserved.
// Use of this source code is governed by a BSD-style
// license that can be found in the LICENSE file.

/*
	Package rpc provides access to the exported methods of an object across a
	network or other I/O connection.  A server registers an object, making it visible
	as a service with the name of the type of the object.  After registration, exported
	methods of the object will be accessible remotely.  A server may register multiple
	objects (services) of different types but it is an error to register multiple
	objects of the same type.

	Only methods that satisfy these criteria will be made available for remote access;
	other methods will be ignored:

		- the method's type is exported.
		- the method is exported.
		- the method has three arguments.
        - the method's first argument has type context.Context.
        - the method's last two arguments are exported (or builtin) types.
		- the method's third argument is a pointer.
		- the method has return type error.

	In effect, the method must look schematically like

		func (t *T) MethodName(ctx context.Context, argType T1, replyType *T2) error

	where T1 and T2 can be marshaled by encoding/gob.
	These requirements apply even if a different codec is used.
	(In the future, these requirements may soften for custom codecs.)

	The method's second argument represents the arguments provided by the caller; the
	third argument represents the result parameters to be returned to the caller.
	The method's return value, if non-nil, is passed back as a string that the client
	sees as if created by errors.New.  If an error is returned, the reply parameter
	will not be sent back to the client.

	The server may handle requests on a single connection by calling ServeConn.  More
	typically it will create a network listener and call Accept or, for an HTTP
	listener, HandleHTTP and http.Serve.

	A client wishing to use the service establishes a connection and then invokes
	NewClient on the connection.  The convenience function Dial (DialHTTP) performs
	both steps for a raw network connection (an HTTP connection).  The resulting
	Client object has two methods, Call and Go, that specify the service and method to
	call, a pointer containing the arguments, and a pointer to receive the result
	parameters.

	The Call method waits for the remote call to complete while the Go method
	launches the call asynchronously and signals completion using the Call
	structure's Done channel.

	Unless an explicit codec is set up, package encoding/gob is used to
	transport the data.

	Here is a simple example.  A server wishes to export an object of type Arith:

		package server

		import "errors"

		type Args struct {
			A, B int
		}

		type Quotient struct {
			Quo, Rem int
		}

		type Arith int

		func (t *Arith) Multiply(ctx context.Context, args *Args, reply *int) error {
			*reply = args.A * args.B
			return nil
		}

		func (t *Arith) Divide(ctx context.Context, args *Args, quo *Quotient) error {
			if args.B == 0 {
				return errors.New("divide by zero")
			}
			quo.Quo = args.A / args.B
			quo.Rem = args.A % args.B
			return nil
		}

	The server calls (for HTTP service):

		arith := new(Arith)
		rpc.Register(arith)
		rpc.HandleHTTP()
		l, e := net.Listen("tcp", ":1234")
		if e != nil {
			log.Fatal("listen error:", e)
		}
		go http.Serve(l, nil)

	At this point, clients can see a service "Arith" with methods "Arith.Multiply" and
	"Arith.Divide".  To invoke one, a client first dials the server:

		client, err := rpc.DialHTTP("tcp", serverAddress + ":1234")
		if err != nil {
			log.Fatal("dialing:", err)
		}

	Then it can make a remote call:

		// Synchronous call
		args := &server.Args{7,8}
		var reply int
		err = client.Call(context.Background(), "Arith.Multiply", args, &reply)
		if err != nil {
			log.Fatal("arith error:", err)
		}
		fmt.Printf("Arith: %d*%d=%d", args.A, args.B, reply)

	or

		// Asynchronous call
		quotient := new(Quotient)
		divCall := client.Go("Arith.Divide", args, quotient, nil)
		replyCall := <-divCall.Done	// will be equal to divCall
		// check errors, print, etc.

	A server implementation will often provide a simple, type-safe wrapper for the
	client.

	The net/rpc package is frozen and is not accepting new features.
*/
package rpc

import (
	"bufio"
	"context"
	"encoding/gob"
	"errors"
	"io"
	"log"
	"net"
	"net/http"
	"reflect"
	"strings"
	"sync"
	"unicode"
	"unicode/utf8"

	"github.com/google/zoekt/rpc/internal/rpc/internal/svc"
)

const (
	// Defaults used by HandleHTTP
	DefaultRPCPath   = "/_goRPC_"
	DefaultDebugPath = "/debug/rpc"
)

// Precompute the reflect type for error. Can't use error directly
// because Typeof takes an empty interface value. This is annoying.
var typeOfError = reflect.TypeOf((*error)(nil)).Elem()
var typeOfCtx = reflect.TypeOf((*context.Context)(nil)).Elem()

type methodType struct {
	sync.Mutex // protects counters
	method     reflect.Method
	ArgType    reflect.Type
	ReplyType  reflect.Type
	numCalls   uint
}

type service struct {
	name   string                 // name of service
	rcvr   reflect.Value          // receiver of methods for the service
	typ    reflect.Type           // type of the receiver
	method map[string]*methodType // registered methods
}

// Request is a header written before every RPC call. It is used internally
// but documented here as an aid to debugging, such as when analyzing
// network traffic.
type Request struct {
	ServiceMethod string   // format: "Service.Method"
	Seq           uint64   // sequence number chosen by client
	next          *Request // for free list in Server
}

// Response is a header written before every RPC return. It is used internally
// but documented here as an aid to debugging, such as when analyzing
// network traffic.
type Response struct {
	ServiceMethod string    // echoes that of the Request
	Seq           uint64    // echoes that of the request
	Error         string    // error, if any.
	next          *Response // for free list in Server
}

// Server represents an RPC Server.
type Server struct {
	serviceMap sync.Map   // map[string]*service
	reqLock    sync.Mutex // protects freeReq
	freeReq    *Request
	respLock   sync.Mutex // protects freeResp
	freeResp   *Response
}

// NewServer returns a new Server.
func NewServer() *Server {
	s := &Server{}
	s.RegisterName("_goRPC_", &svc.GoRPC{})
	return s
}

// DefaultServer is the default instance of *Server.
var DefaultServer = NewServer()

// Is this an exported - upper case - name?
func isExported(name string) bool {
	rune, _ := utf8.DecodeRuneInString(name)
	return unicode.IsUpper(rune)
}

// Is this type exported or a builtin?
func isExportedOrBuiltinType(t reflect.Type) bool {
	for t.Kind() == reflect.Ptr {
		t = t.Elem()
	}
	// PkgPath will be non-empty even for an exported type,
	// so we need to check the type name as well.
	return isExported(t.Name()) || t.PkgPath() == ""
}

// Register publishes in the server the set of methods of the
// receiver value that satisfy the following conditions:
//	- exported method of exported type
//	- two arguments, both of exported type
//	- the second argument is a pointer
//	- one return value, of type error
// It returns an error if the receiver is not an exported type or has
// no suitable methods. It also logs the error using package log.
// The client accesses each method using a string of the form "Type.Method",
// where Type is the receiver's concrete type.
func (server *Server) Register(rcvr interface{}) error {
	return server.register(rcvr, "", false)
}

// RegisterName is like Register but uses the provided name for the type
// instead of the receiver's concrete type.
func (server *Server) RegisterName(name string, rcvr interface{}) error {
	return server.register(rcvr, name, true)
}

func (server *Server) register(rcvr interface{}, name string, useName bool) error {
	s := new(service)
	s.typ = reflect.TypeOf(rcvr)
	s.rcvr = reflect.ValueOf(rcvr)
	sname := reflect.Indirect(s.rcvr).Type().Name()
	if useName {
		sname = name
	}
	if sname == "" {
		s := "rpc.Register: no service name for type " + s.typ.String()
		log.Print(s)
		return errors.New(s)
	}
	if !isExported(sname) && !useName {
		s := "rpc.Register: type " + sname + " is not exported"
		log.Print(s)
		return errors.New(s)
	}
	s.name = sname

	// Install the methods
	s.method = suitableMethods(s.typ, true)

	if len(s.method) == 0 {
		str := ""

		// To help the user, see if a pointer receiver would work.
		method := suitableMethods(reflect.PtrTo(s.typ), false)
		if len(method) != 0 {
			str = "rpc.Register: type " + sname + " has no exported methods of suitable type (hint: pass a pointer to value of that type)"
		} else {
			str = "rpc.Register: type " + sname + " has no exported methods of suitable type"
		}
		log.Print(str)
		return errors.New(str)
	}

	if _, dup := server.serviceMap.LoadOrStore(sname, s); dup {
		return errors.New("rpc: service already defined: " + sname)
	}
	return nil
}

// suitableMethods returns suitable Rpc methods of typ, it will report
// error using log if reportErr is true.
func suitableMethods(typ reflect.Type, reportErr bool) map[string]*methodType {
	methods := make(map[string]*methodType)
	for m := 0; m < typ.NumMethod(); m++ {
		method := typ.Method(m)
		mtype := method.Type
		mname := method.Name
		// Method must be exported.
		if method.PkgPath != "" {
			continue
		}
		// Method needs four ins: receiver, ctx, *args, *reply.
		if mtype.NumIn() != 4 {
			if reportErr {
				log.Printf("rpc.Register: method %q has %d input parameters; needs exactly three\n", mname, mtype.NumIn())
			}
			continue
		}
		// First arg must be context.Context
		if ctxType := mtype.In(1); ctxType != typeOfCtx {
			if reportErr {
				log.Println("method", mname, "first argument is", ctxType.String(), "not context.Context")
			}
			continue
		}
		// Second arg need not be a pointer.
		argType := mtype.In(2)
		if !isExportedOrBuiltinType(argType) {
			if reportErr {
				log.Printf("rpc.Register: argument type of method %q is not exported: %q\n", mname, argType)
			}
			continue
		}
		// Third arg must be a pointer.
		replyType := mtype.In(3)
		if replyType.Kind() != reflect.Ptr {
			if reportErr {
				log.Printf("rpc.Register: reply type of method %q is not a pointer: %q\n", mname, replyType)
			}
			continue
		}
		// Reply type must be exported.
		if !isExportedOrBuiltinType(replyType) {
			if reportErr {
				log.Printf("rpc.Register: reply type of method %q is not exported: %q\n", mname, replyType)
			}
			continue
		}
		// Method needs one out.
		if mtype.NumOut() != 1 {
			if reportErr {
				log.Printf("rpc.Register: method %q has %d output parameters; needs exactly one\n", mname, mtype.NumOut())
			}
			continue
		}
		// The return type of the method must be error.
		if returnType := mtype.Out(0); returnType != typeOfError {
			if reportErr {
				log.Printf("rpc.Register: return type of method %q is %q, must be error\n", mname, returnType)
			}
			continue
		}
		methods[mname] = &methodType{method: method, ArgType: argType, ReplyType: replyType}
	}
	return methods
}

// A value sent as a placeholder for the server's response value when the server
// receives an invalid request. It is never decoded by the client since the Response
// contains an error when it is used.
var invalidRequest = struct{}{}

func (server *Server) sendResponse(sending *sync.Mutex, req *Request, reply interface{}, codec ServerCodec, errmsg string) {
	resp := server.getResponse()
	// Encode the response header
	resp.ServiceMethod = req.ServiceMethod
	if errmsg != "" {
		resp.Error = errmsg
		reply = invalidRequest
	}
	resp.Seq = req.Seq
	sending.Lock()
	err := codec.WriteResponse(resp, reply)
	if debugLog && err != nil {
		log.Println("rpc: writing response:", err)
	}
	sending.Unlock()
	server.freeResponse(resp)
}

func (m *methodType) NumCalls() (n uint) {
	m.Lock()
	n = m.numCalls
	m.Unlock()
	return n
}

<<<<<<< HEAD
func (s *service) call(server *Server, sending *sync.Mutex, pending *svc.Pending, mtype *methodType, req *Request, argv, replyv reflect.Value, codec ServerCodec) {
	// _goRPC_ service calls require internal state.
	if s.name == "_goRPC_" {
		switch v := argv.Interface().(type) {
		case *svc.CancelArgs:
			v.Pending = pending
		}
	}

=======
func (s *service) call(server *Server, sending *sync.Mutex, wg *sync.WaitGroup, mtype *methodType, req *Request, argv, replyv reflect.Value, codec ServerCodec) {
	if wg != nil {
		defer wg.Done()
	}
>>>>>>> f0759aa7
	mtype.Lock()
	mtype.numCalls++
	mtype.Unlock()
	ctx := pending.Start(req.Seq)
	defer pending.Cancel(req.Seq)
	function := mtype.method.Func
	// Invoke the method, providing a new value for the reply.
	returnValues := function.Call([]reflect.Value{s.rcvr, reflect.ValueOf(ctx), argv, replyv})
	// The return value for the method is an error.
	errInter := returnValues[0].Interface()
	errmsg := ""
	if errInter != nil {
		errmsg = errInter.(error).Error()
	}
	server.sendResponse(sending, req, replyv.Interface(), codec, errmsg)
	server.freeRequest(req)
}

type gobServerCodec struct {
	rwc    io.ReadWriteCloser
	dec    *gob.Decoder
	enc    *gob.Encoder
	encBuf *bufio.Writer
	closed bool
}

func (c *gobServerCodec) ReadRequestHeader(r *Request) error {
	return c.dec.Decode(r)
}

func (c *gobServerCodec) ReadRequestBody(body interface{}) error {
	return c.dec.Decode(body)
}

func (c *gobServerCodec) WriteResponse(r *Response, body interface{}) (err error) {
	if err = c.enc.Encode(r); err != nil {
		if c.encBuf.Flush() == nil {
			// Gob couldn't encode the header. Should not happen, so if it does,
			// shut down the connection to signal that the connection is broken.
			log.Println("rpc: gob error encoding response:", err)
			c.Close()
		}
		return
	}
	if err = c.enc.Encode(body); err != nil {
		if c.encBuf.Flush() == nil {
			// Was a gob problem encoding the body but the header has been written.
			// Shut down the connection to signal that the connection is broken.
			log.Println("rpc: gob error encoding body:", err)
			c.Close()
		}
		return
	}
	return c.encBuf.Flush()
}

func (c *gobServerCodec) Close() error {
	if c.closed {
		// Only call c.rwc.Close once; otherwise the semantics are undefined.
		return nil
	}
	c.closed = true
	return c.rwc.Close()
}

// ServeConn runs the server on a single connection.
// ServeConn blocks, serving the connection until the client hangs up.
// The caller typically invokes ServeConn in a go statement.
// ServeConn uses the gob wire format (see package gob) on the
// connection. To use an alternate codec, use ServeCodec.
func (server *Server) ServeConn(conn io.ReadWriteCloser) {
	buf := bufio.NewWriter(conn)
	srv := &gobServerCodec{
		rwc:    conn,
		dec:    gob.NewDecoder(conn),
		enc:    gob.NewEncoder(buf),
		encBuf: buf,
	}
	server.ServeCodec(srv)
}

// ServeCodec is like ServeConn but uses the specified codec to
// decode requests and encode responses.
func (server *Server) ServeCodec(codec ServerCodec) {
	sending := new(sync.Mutex)
<<<<<<< HEAD
	pending := svc.NewPending()
=======
	wg := new(sync.WaitGroup)
>>>>>>> f0759aa7
	for {
		service, mtype, req, argv, replyv, keepReading, err := server.readRequest(codec)
		if err != nil {
			if debugLog && err != io.EOF {
				log.Println("rpc:", err)
			}
			if !keepReading {
				break
			}
			// send a response if we actually managed to read a header.
			if req != nil {
				server.sendResponse(sending, req, invalidRequest, codec, err.Error())
				server.freeRequest(req)
			}
			continue
		}
<<<<<<< HEAD
		go service.call(server, sending, pending, mtype, req, argv, replyv, codec)
=======
		wg.Add(1)
		go service.call(server, sending, wg, mtype, req, argv, replyv, codec)
>>>>>>> f0759aa7
	}
	// We've seen that there are no more requests.
	// Wait for responses to be sent before closing codec.
	wg.Wait()
	codec.Close()
}

// ServeRequest is like ServeCodec but synchronously serves a single request.
// It does not close the codec upon completion.
func (server *Server) ServeRequest(codec ServerCodec) error {
	sending := new(sync.Mutex)
	pending := svc.NewPending()
	service, mtype, req, argv, replyv, keepReading, err := server.readRequest(codec)
	if err != nil {
		if !keepReading {
			return err
		}
		// send a response if we actually managed to read a header.
		if req != nil {
			server.sendResponse(sending, req, invalidRequest, codec, err.Error())
			server.freeRequest(req)
		}
		return err
	}
<<<<<<< HEAD
	service.call(server, sending, pending, mtype, req, argv, replyv, codec)
=======
	service.call(server, sending, nil, mtype, req, argv, replyv, codec)
>>>>>>> f0759aa7
	return nil
}

func (server *Server) getRequest() *Request {
	server.reqLock.Lock()
	req := server.freeReq
	if req == nil {
		req = new(Request)
	} else {
		server.freeReq = req.next
		*req = Request{}
	}
	server.reqLock.Unlock()
	return req
}

func (server *Server) freeRequest(req *Request) {
	server.reqLock.Lock()
	req.next = server.freeReq
	server.freeReq = req
	server.reqLock.Unlock()
}

func (server *Server) getResponse() *Response {
	server.respLock.Lock()
	resp := server.freeResp
	if resp == nil {
		resp = new(Response)
	} else {
		server.freeResp = resp.next
		*resp = Response{}
	}
	server.respLock.Unlock()
	return resp
}

func (server *Server) freeResponse(resp *Response) {
	server.respLock.Lock()
	resp.next = server.freeResp
	server.freeResp = resp
	server.respLock.Unlock()
}

func (server *Server) readRequest(codec ServerCodec) (service *service, mtype *methodType, req *Request, argv, replyv reflect.Value, keepReading bool, err error) {
	service, mtype, req, keepReading, err = server.readRequestHeader(codec)
	if err != nil {
		if !keepReading {
			return
		}
		// discard body
		codec.ReadRequestBody(nil)
		return
	}

	// Decode the argument value.
	argIsValue := false // if true, need to indirect before calling.
	if mtype.ArgType.Kind() == reflect.Ptr {
		argv = reflect.New(mtype.ArgType.Elem())
	} else {
		argv = reflect.New(mtype.ArgType)
		argIsValue = true
	}
	// argv guaranteed to be a pointer now.
	if err = codec.ReadRequestBody(argv.Interface()); err != nil {
		return
	}
	if argIsValue {
		argv = argv.Elem()
	}

	replyv = reflect.New(mtype.ReplyType.Elem())

	switch mtype.ReplyType.Elem().Kind() {
	case reflect.Map:
		replyv.Elem().Set(reflect.MakeMap(mtype.ReplyType.Elem()))
	case reflect.Slice:
		replyv.Elem().Set(reflect.MakeSlice(mtype.ReplyType.Elem(), 0, 0))
	}
	return
}

func (server *Server) readRequestHeader(codec ServerCodec) (svc *service, mtype *methodType, req *Request, keepReading bool, err error) {
	// Grab the request header.
	req = server.getRequest()
	err = codec.ReadRequestHeader(req)
	if err != nil {
		req = nil
		if err == io.EOF || err == io.ErrUnexpectedEOF {
			return
		}
		err = errors.New("rpc: server cannot decode request: " + err.Error())
		return
	}

	// We read the header successfully. If we see an error now,
	// we can still recover and move on to the next request.
	keepReading = true

	dot := strings.LastIndex(req.ServiceMethod, ".")
	if dot < 0 {
		err = errors.New("rpc: service/method request ill-formed: " + req.ServiceMethod)
		return
	}
	serviceName := req.ServiceMethod[:dot]
	methodName := req.ServiceMethod[dot+1:]

	// Look up the request.
	svci, ok := server.serviceMap.Load(serviceName)
	if !ok {
		err = errors.New("rpc: can't find service " + req.ServiceMethod)
		return
	}
	svc = svci.(*service)
	mtype = svc.method[methodName]
	if mtype == nil {
		err = errors.New("rpc: can't find method " + req.ServiceMethod)
	}
	return
}

// Accept accepts connections on the listener and serves requests
// for each incoming connection. Accept blocks until the listener
// returns a non-nil error. The caller typically invokes Accept in a
// go statement.
func (server *Server) Accept(lis net.Listener) {
	for {
		conn, err := lis.Accept()
		if err != nil {
			log.Print("rpc.Serve: accept:", err.Error())
			return
		}
		go server.ServeConn(conn)
	}
}

// Register publishes the receiver's methods in the DefaultServer.
func Register(rcvr interface{}) error { return DefaultServer.Register(rcvr) }

// RegisterName is like Register but uses the provided name for the type
// instead of the receiver's concrete type.
func RegisterName(name string, rcvr interface{}) error {
	return DefaultServer.RegisterName(name, rcvr)
}

// A ServerCodec implements reading of RPC requests and writing of
// RPC responses for the server side of an RPC session.
// The server calls ReadRequestHeader and ReadRequestBody in pairs
// to read requests from the connection, and it calls WriteResponse to
// write a response back. The server calls Close when finished with the
// connection. ReadRequestBody may be called with a nil
// argument to force the body of the request to be read and discarded.
type ServerCodec interface {
	ReadRequestHeader(*Request) error
	ReadRequestBody(interface{}) error
	// WriteResponse must be safe for concurrent use by multiple goroutines.
	WriteResponse(*Response, interface{}) error

	Close() error
}

// ServeConn runs the DefaultServer on a single connection.
// ServeConn blocks, serving the connection until the client hangs up.
// The caller typically invokes ServeConn in a go statement.
// ServeConn uses the gob wire format (see package gob) on the
// connection. To use an alternate codec, use ServeCodec.
func ServeConn(conn io.ReadWriteCloser) {
	DefaultServer.ServeConn(conn)
}

// ServeCodec is like ServeConn but uses the specified codec to
// decode requests and encode responses.
func ServeCodec(codec ServerCodec) {
	DefaultServer.ServeCodec(codec)
}

// ServeRequest is like ServeCodec but synchronously serves a single request.
// It does not close the codec upon completion.
func ServeRequest(codec ServerCodec) error {
	return DefaultServer.ServeRequest(codec)
}

// Accept accepts connections on the listener and serves requests
// to DefaultServer for each incoming connection.
// Accept blocks; the caller typically invokes it in a go statement.
func Accept(lis net.Listener) { DefaultServer.Accept(lis) }

// Can connect to RPC service using HTTP CONNECT to rpcPath.
var connected = "200 Connected to Go RPC"

// ServeHTTP implements an http.Handler that answers RPC requests.
func (server *Server) ServeHTTP(w http.ResponseWriter, req *http.Request) {
	if req.Method != "CONNECT" {
		w.Header().Set("Content-Type", "text/plain; charset=utf-8")
		w.WriteHeader(http.StatusMethodNotAllowed)
		io.WriteString(w, "405 must CONNECT\n")
		return
	}
	conn, _, err := w.(http.Hijacker).Hijack()
	if err != nil {
		log.Print("rpc hijacking ", req.RemoteAddr, ": ", err.Error())
		return
	}
	io.WriteString(conn, "HTTP/1.0 "+connected+"\n\n")
	server.ServeConn(conn)
}

// HandleHTTP registers an HTTP handler for RPC messages on rpcPath,
// and a debugging handler on debugPath.
// It is still necessary to invoke http.Serve(), typically in a go statement.
func (server *Server) HandleHTTP(rpcPath, debugPath string) {
	http.Handle(rpcPath, server)
	http.Handle(debugPath, debugHTTP{server})
}

// HandleHTTP registers an HTTP handler for RPC messages to DefaultServer
// on DefaultRPCPath and a debugging handler on DefaultDebugPath.
// It is still necessary to invoke http.Serve(), typically in a go statement.
func HandleHTTP() {
	DefaultServer.HandleHTTP(DefaultRPCPath, DefaultDebugPath)
}<|MERGE_RESOLUTION|>--- conflicted
+++ resolved
@@ -308,10 +308,10 @@
 			}
 			continue
 		}
-		// First arg must be context.Context
+		// First arg must be context.Context.
 		if ctxType := mtype.In(1); ctxType != typeOfCtx {
 			if reportErr {
-				log.Println("method", mname, "first argument is", ctxType.String(), "not context.Context")
+				log.Printf("rpc.Register: ctx type of method %q is %q, must be context.Context\n", mname, ctxType)
 			}
 			continue
 		}
@@ -387,8 +387,11 @@
 	return n
 }
 
-<<<<<<< HEAD
-func (s *service) call(server *Server, sending *sync.Mutex, pending *svc.Pending, mtype *methodType, req *Request, argv, replyv reflect.Value, codec ServerCodec) {
+func (s *service) call(server *Server, sending *sync.Mutex, pending *svc.Pending, wg *sync.WaitGroup, mtype *methodType, req *Request, argv, replyv reflect.Value, codec ServerCodec) {
+	if wg != nil {
+		defer wg.Done()
+	}
+
 	// _goRPC_ service calls require internal state.
 	if s.name == "_goRPC_" {
 		switch v := argv.Interface().(type) {
@@ -397,12 +400,6 @@
 		}
 	}
 
-=======
-func (s *service) call(server *Server, sending *sync.Mutex, wg *sync.WaitGroup, mtype *methodType, req *Request, argv, replyv reflect.Value, codec ServerCodec) {
-	if wg != nil {
-		defer wg.Done()
-	}
->>>>>>> f0759aa7
 	mtype.Lock()
 	mtype.numCalls++
 	mtype.Unlock()
@@ -488,11 +485,8 @@
 // decode requests and encode responses.
 func (server *Server) ServeCodec(codec ServerCodec) {
 	sending := new(sync.Mutex)
-<<<<<<< HEAD
 	pending := svc.NewPending()
-=======
 	wg := new(sync.WaitGroup)
->>>>>>> f0759aa7
 	for {
 		service, mtype, req, argv, replyv, keepReading, err := server.readRequest(codec)
 		if err != nil {
@@ -509,12 +503,8 @@
 			}
 			continue
 		}
-<<<<<<< HEAD
-		go service.call(server, sending, pending, mtype, req, argv, replyv, codec)
-=======
 		wg.Add(1)
-		go service.call(server, sending, wg, mtype, req, argv, replyv, codec)
->>>>>>> f0759aa7
+		go service.call(server, sending, pending, wg, mtype, req, argv, replyv, codec)
 	}
 	// We've seen that there are no more requests.
 	// Wait for responses to be sent before closing codec.
@@ -539,11 +529,7 @@
 		}
 		return err
 	}
-<<<<<<< HEAD
-	service.call(server, sending, pending, mtype, req, argv, replyv, codec)
-=======
-	service.call(server, sending, nil, mtype, req, argv, replyv, codec)
->>>>>>> f0759aa7
+	service.call(server, sending, pending, nil, mtype, req, argv, replyv, codec)
 	return nil
 }
 
